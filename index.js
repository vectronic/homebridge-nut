'use strict';

// Nut (Network UPS Tool) Platform for HomeBridge
//
// Remember to add platform to config.json. Example:
// "platforms": [
//     {
//         "platform": "Nut",					// required
//         "name": "Nut",						// required - Used for platform logging tags.
//         "host": "localhost",					// Optional - defaults to localhost
//         "port": "3493",						// Optional - defaults to 3493
//         "search_time_delay": "1",			// Optional - defaults to 1 second. Initial search time delay in seconds.
//         "low_batt_threshold": "40",			// Optional - defaults to 40%. Low Battery Threshold.
//         "polling": "120"						// Optional - defaults to OFF or 0. Time in seconds.
//     }
// ], 
//
//

var Nut = require("node-nut");
var _ = require("underscore");
var pNut, connected;

function NutPlatform(log, config){
	this.config = config;
	this.host = config["host"] || 'localhost';
	this.port = config["port"] || '3493';
	this.name = config["name"];
	this.nutListTimeout = config["search_time_delay"] || '1';
	this.nutListTimeout *= 1000;
	this.nutPolling = config["polling"] || '0';
	this.lowBattThreshold = config["low_batt_threshold"] || '40';
	this.log = log;
	this.log("Starting Nut Platform on %s:%s. Polling (seconds): %s", this.host, this.port, (this.nutPolling == '0') ? 'OFF' : this.nutPolling);
	this.initialized = false;
	var nutAccessories, upsInfo;
	connected = false;

	pNut = new Nut(this.port, this.host); 
		
	pNut.on('ready', this.eventReady.bind(this));
	pNut.on('close', this.eventClose.bind(this));
	pNut.on('error', this.eventError.bind(this));	
	
	pNut.start();
}

NutPlatform.prototype = {
    accessories: function(callback) {
        var that = this;
        var foundAccessories = [];
		var acc, accName, accFriendlyName;
		setTimeout(function() {
			accName = _.keys(that.nutAccessories);
			accFriendlyName = _.values(that.nutAccessories);
			for (acc in accName) {
				that.log("Received Nut accessory %s (%s) from the %s platform.", accName[acc], accFriendlyName[acc], that.name);
				that.getInfo(accName[acc], function(err, upsInfo) {
					if (!err) {
						var accessory = new NutAccessory(that, accName[acc], accFriendlyName[acc], upsInfo);
						that.initialized = true;
						foundAccessories.push(accessory);
						callback(foundAccessories);
					} else {
						that.log.error("Nut Error: %s", err);
						callback(foundAccessories);
					}
				});
			}
		}, this.nutListTimeout);
	},

	eventReady: function() {
		var that = this;
		if (!that.initialized) {
			connected = true;
			this.log("Nut eventReady received. Initializing and getting list of Nut accessories.");
			pNut.GetUPSList(function(upslist, err) {
				if (err) {
					that.log('Nut ERROR initializing: ' + err);
				}
				else {
					that.nutAccessories = upslist;
				}
			});
		} else {
			connected = true;
			this.log("Nut eventReady received. Successful reconnect after disconnection.");
		}
	},

	eventClose: function() {
		var that = this;
		connected = false;
		this.log.warn("Nut eventDisconnect occured.");
	},

	eventError: function(error) {
		this.log.error("Nut eventError received - %s.", error);
	},
	
	getInfo: function(upsName, callback) {
		var that = this;
		if (connected) {
			pNut.GetUPSVars(upsName, function(upsvars, err) {
				if (err) {
					callback("ERROR getting UPSVars: " + err, null);
				} else {
					callback(null, upsvars);
				}
			});
		} else {
			callback("ERROR not connected to Nut", null);
		}
	}
}

function NutAccessory(platform, accessory, accessoryFriendly, accessoryVars) {
	this.nutName = accessory; 
	this.name = accessoryFriendly;
	this.accVars = accessoryVars; 
	this.platform = platform;
    this.log = this.platform.log;
	this.nutPolling = this.platform.nutPolling;
	this.nutPolling *= 1000;
	this.lowBattThreshold = this.platform.lowBattThreshold;	
	if (this.nutPolling > 0) {
		var that = this;
		setTimeout(function() {
			that.log('Nut Service Polling begin for %s...', that.name);
			that.servicePolling();
		}, this.nutPolling);
	};
}

NutAccessory.prototype = {

	identify: function(callback){
		this.log("Nut Identify requested for %s!", this.name);
		callback();
	},
	
	getCheck: function(callback){
        var that = this;
		this.log('Nut checking connection to Nut Server for %s.', this.name);
		if (connected) {
			this.log('Nut connection to Nut Server Successful.');
			that.getVars(function(callback) {
			}.bind(this));
		} else {
			this.log.warn('Nut NOT connected, attempting 1st reconnection attempt...');
			pNut.start();
			setTimeout(function() {
				if (connected) {
					that.getVars(function (callback) {
					}.bind(this));
				} else {
					that.log.error('Nut unable to reconnect!');
					that.service.setCharacteristic(Characteristic.StatusFault,1);
				}
			}, this.platform.nutListTimeout+1000); //  <<<--- May need to be adjusted- Timing issue for some? 
		}
	callback();
	},
	
    getVars: function(callback){
        var that = this;
		this.log('Nut request to get vars for %s.', this.name);
		if (connected) {
			this.platform.getInfo(this.nutName, function(err, upsInfo) {
				if (!err) {
					that.service.setCharacteristic(Characteristic.StatusFault,0);
					that.serviceBatt.setCharacteristic(Characteristic.BatteryLevel,parseFloat(upsInfo["battery.charge"]));
					if (parseInt(upsInfo["battery.charge"]) < parseInt(that.lowBattThreshold)) {
						that.serviceBatt.setCharacteristic(Characteristic.StatusLowBattery,true);
					} else {
						that.serviceBatt.setCharacteristic(Characteristic.StatusLowBattery,false);
					}
					if (upsInfo["ups.status"] == "OL CHRG") { 
						that.serviceBatt.setCharacteristic(Characteristic.ChargingState,1);
					} else if (upsInfo["ups.status"] == "OB DISCHRG") {
						that.serviceBatt.setCharacteristic(Characteristic.ChargingState,2);
					} else {
						that.serviceBatt.setCharacteristic(Characteristic.ChargingState,0);
					}
					if (parseInt(upsInfo["ups.load"]) > 0) {
						that.service.setCharacteristic(Characteristic.StatusActive,true);
					} else {
						that.service.setCharacteristic(Characteristic.StatusActive,false);
					}
					if (upsInfo["input.voltage"] == "0.0") {
						that.service.setCharacteristic(Characteristic.ContactSensorState,true);
					} else {
						that.service.setCharacteristic(Characteristic.ContactSensorState,false);
					}
				} else {
					that.log.error("Nut Error: %s", err);
					that.service.setCharacteristic(Characteristic.StatusFault,1);
				}
			}.bind(this));
		} else {
			this.log.error('Nut request failed. Not connected.');
			that.service.setCharacteristic(Characteristic.StatusFault,1);
		}
		callback();	
	},

	servicePolling: function(){
		var that = this;
		this.log('Nut is Polling for %s...', this.name);
		this.getCheck(function (callback) {
			setTimeout(function() { 
				that.servicePolling();
			}, that.nutPolling);
		});
	},
	
    getServices: function() {
        var that = this;
        var services = []

        this.service = new Service.ContactSensor(this.name);
		this.service.getCharacteristic(Characteristic.ContactSensorState) // Has input voltage (power)
			.on('get', this.getCheck.bind(this));;
		this.service.addCharacteristic(Characteristic.StatusActive); // Has load (being used)
		this.service.addCharacteristic(Characteristic.StatusFault); // Used if unable to connect to Nut Server
		services.push(this.service);

	    	
                var serviceTemp = new Service.TemperatureSensor();

                serviceTemp.setCharacteristic(Characteristic.CurrentTemperature, this.accVars["ups.temperature"])

                services.push(serviceTemp);
	    
		var serviceInfo = new Service.AccessoryInformation();

<<<<<<< HEAD
  		serviceInfo.setCharacteristic(Characteristic.Manufacturer, this.accVars["device.mfr"])
            		.setCharacteristic(Characteristic.Name, this.name)
			.setCharacteristic(Characteristic.SerialNumber, this.accVars["device.serial"]||'noserial' )
=======
  		serviceInfo.setCharacteristic(Characteristic.Manufacturer, this.accVars["device.mfr"]) 		
			.setCharacteristic(Characteristic.Name, this.name)
			.setCharacteristic(Characteristic.SerialNumber, this.accVars["ups.serial"])
>>>>>>> 8f219001
			.setCharacteristic(Characteristic.Model, this.accVars["device.model"]);
        services.push(serviceInfo);

		this.serviceBatt = new Service.BatteryService();
		this.serviceBatt.setCharacteristic(Characteristic.BatteryLevel, this.accVars["battery.charge"])
			.setCharacteristic(Characteristic.Name, this.name)
			.setCharacteristic(Characteristic.ChargingState, 0)
			.setCharacteristic(Characteristic.StatusLowBattery, false);
		services.push(this.serviceBatt);
        
		return services;
    }
}

module.exports.accessory = NutAccessory;
module.exports.platform = NutPlatform;

var Service, Characteristic;

module.exports = function(homebridge) {
  Service = homebridge.hap.Service;
  Characteristic = homebridge.hap.Characteristic;

  homebridge.registerAccessory("homebridge-nut-accessory", "NutAccessory", NutAccessory);
  homebridge.registerPlatform("homebridge-nut", "Nut", NutPlatform);
};<|MERGE_RESOLUTION|>--- conflicted
+++ resolved
@@ -235,15 +235,11 @@
 	    
 		var serviceInfo = new Service.AccessoryInformation();
 
-<<<<<<< HEAD
   		serviceInfo.setCharacteristic(Characteristic.Manufacturer, this.accVars["device.mfr"])
             		.setCharacteristic(Characteristic.Name, this.name)
 			.setCharacteristic(Characteristic.SerialNumber, this.accVars["device.serial"]||'noserial' )
-=======
-  		serviceInfo.setCharacteristic(Characteristic.Manufacturer, this.accVars["device.mfr"]) 		
-			.setCharacteristic(Characteristic.Name, this.name)
-			.setCharacteristic(Characteristic.SerialNumber, this.accVars["ups.serial"])
->>>>>>> 8f219001
+
+
 			.setCharacteristic(Characteristic.Model, this.accVars["device.model"]);
         services.push(serviceInfo);
 
